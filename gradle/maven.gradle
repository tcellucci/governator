--- conflicted
+++ resolved
@@ -2,22 +2,10 @@
 apply plugin: 'maven' // Java plugin has to have been already applied for the conf2scope mappings to work
 apply plugin: 'signing'
 
-<<<<<<< HEAD
-    if (gradle.startParameter.taskNames.contains("uploadMavenCentral")) {
-        signing {
-            required true
-            sign configurations.archives
-        }
-    } else {
-        task signArchives {
-            // do nothing
-        }
-=======
 if (gradle.startParameter.taskNames.contains("uploadMavenCentral")) {
     signing {
         required true
         sign configurations.archives
->>>>>>> 6e852780
     }
 } else {
     task signArchives {
@@ -25,17 +13,6 @@
     }
 }
 
-<<<<<<< HEAD
-    /**
-     * Publishing to Maven Central example provided from http://jedicoder.blogspot.com/2011/11/automated-gradle-project-deployment-to.html
-     */
-    task uploadMavenCentral(type:Upload) {
-        configuration = configurations.archives
-        dependsOn 'signArchives'
-        doFirst {
-            repositories.mavenDeployer {
-                beforeDeployment { org.gradle.api.artifacts.maven.MavenDeployment deployment -> signing.signPom(deployment) }
-=======
 /**
  * Publishing to Maven Central example provided from http://jedicoder.blogspot.com/2011/11/automated-gradle-project-deployment-to.html
  * artifactory will execute uploadArchives to force generation of ivy.xml, and we don't want that to trigger an upload to maven
@@ -47,7 +24,6 @@
     doFirst {
         repositories.mavenDeployer {
             beforeDeployment { org.gradle.api.artifacts.maven.MavenDeployment deployment -> signing.signPom(deployment) }
->>>>>>> 6e852780
 
             // To test deployment locally, use the following instead of oss.sonatype.org
             //repository(url: "file://localhost/${rootProject.rootDir}/repo")
@@ -76,4 +52,4 @@
             }
         }
     }
-}
+}