/*
 * Copyright 2013 Netflix, Inc.
 *
 *    Licensed under the Apache License, Version 2.0 (the "License");
 *    you may not use this file except in compliance with the License.
 *    You may obtain a copy of the License at
 *
 *        http://www.apache.org/licenses/LICENSE-2.0
 *
 *    Unless required by applicable law or agreed to in writing, software
 *    distributed under the License is distributed on an "AS IS" BASIS,
 *    WITHOUT WARRANTIES OR CONDITIONS OF ANY KIND, either express or implied.
 *    See the License for the specific language governing permissions and
 *    limitations under the License.
 */

package com.netflix.governator.guice;

import com.google.common.base.Preconditions;
import com.google.common.collect.ImmutableList;
import com.google.common.collect.Lists;
import com.google.common.collect.Sets;
import com.google.inject.AbstractModule;
import com.google.inject.Guice;
import com.google.inject.Inject;
import com.google.inject.Injector;
import com.google.inject.Key;
import com.google.inject.Module;
import com.google.inject.Provider;
import com.google.inject.Stage;
import com.netflix.governator.annotations.AutoBindSingleton;
import com.netflix.governator.guice.lazy.FineGrainedLazySingleton;
import com.netflix.governator.guice.lazy.FineGrainedLazySingletonScope;
import com.netflix.governator.guice.lazy.LazySingleton;
import com.netflix.governator.guice.lazy.LazySingletonScope;
import com.netflix.governator.lifecycle.ClasspathScanner;
import com.netflix.governator.lifecycle.LifecycleManager;
import javax.annotation.Resource;
import javax.annotation.Resources;
import java.lang.annotation.Annotation;
import java.util.Arrays;
import java.util.Collection;
import java.util.List;
import java.util.concurrent.atomic.AtomicReference;

/**
 * <p>
 *     When using Governator, do NOT create a Guice injector manually. Instead, use a LifecycleInjector to create a Guice injector.
 * </p>
 *
 * <p>
 *     Governator uses a two pass binding. The bootstrap binding injects:
 *     <li>{@link LifecycleManager}</li>
 *     <li>Any application defined bootstrap instances</li>
 *     <br/>
 *     The main binding injects everything else.
 * </p>
 *
 * <p>
 *     The bootstrap binding occurs when the LifecycleInjector is created. The main binding
 *     occurs when {@link #createInjector()} is called.
 * </p>
 */
public class LifecycleInjector
{
    private final ClasspathScanner scanner;
    private final List<Module> modules;
    private final Collection<Class<?>> ignoreClasses;
    private final boolean ignoreAllClasses;
    private final LifecycleManager lifecycleManager;
    private final Injector injector;
<<<<<<< HEAD
    private final BootstrapBinder bootstrapBinder;
    private final Stage stage;
    private final LifecycleInjectorMode mode;
=======
    private final List<Module> discoveredModules = Lists.newArrayList();
>>>>>>> 33e9094a

    /**
     * Create a new LifecycleInjector builder
     *
     * @return builder
     */
    public static LifecycleInjectorBuilder builder()
    {
        return new LifecycleInjectorBuilderImpl();
    }

    /**
     * If you need early access to the CLASSPATH scanner. For performance reasons, you should
     * pass the scanner to the builder via {@link LifecycleInjectorBuilder#usingClasspathScanner(ClasspathScanner)}.
     *
     * @param basePackages packages to recursively scan
     * @return scanner
     */
    public static ClasspathScanner createStandardClasspathScanner(Collection<String> basePackages)
    {
        return createStandardClasspathScanner(basePackages, null);
    }

    /**
     * If you need early access to the CLASSPATH scanner. For performance reasons, you should
     * pass the scanner to the builder via {@link LifecycleInjectorBuilder#usingClasspathScanner(ClasspathScanner)}.
     *
     * @param basePackages packages to recursively scan
     * @param additionalAnnotations any additional annotations to scan for
     * @return scanner
     */
    public static ClasspathScanner createStandardClasspathScanner(Collection<String> basePackages, List<Class<? extends Annotation>> additionalAnnotations)
    {
        List<Class<? extends Annotation>> annotations = Lists.newArrayList();
        annotations.add(AutoBindSingleton.class);
        annotations.add(Inject.class);
        annotations.add(javax.inject.Inject.class);
        annotations.add(Resource.class);
        annotations.add(Resources.class);
        if ( additionalAnnotations != null )
        {
            annotations.addAll(additionalAnnotations);
        }
        return new ClasspathScanner(basePackages, annotations);
    }

    /**
     * Return the internally created lifecycle manager
     *
     * @return manager
     */
    public LifecycleManager getLifecycleManager()
    {
        return lifecycleManager;
    }

    /**
     * Create an injector that is a child of the bootstrap bindings only
     *
     * @param modules binding modules
     * @return injector
     */
    public Injector createChildInjector(Module... modules)
    {
        return createChildInjector(Arrays.asList(modules));
    }

    /**
     * Create an injector that is a child of the bootstrap bindings only
     *
     * @param modules binding modules
     * @return injector
     */
    public Injector createChildInjector(Collection<Module> modules)
    {
        if ( mode == LifecycleInjectorMode.REAL_CHILD_INJECTORS )
        {
            return injector.createChildInjector(modules);
        }
        return createSimulatedChildInjector(modules);
    }

    /**
     * Create the main injector
     *
     * @return injector
     */
    public Injector createInjector()
    {
        return createInjector(Lists.<Module>newArrayList());
    }

    /**
     * Create the main injector
     *
     * @param modules any additional modules
     * @return injector
     */
    public Injector createInjector(Module... modules)
    {
        return createInjector(Arrays.asList(modules));
    }

    /**
     * Create the main injector
     *
     * @param additionalModules any additional modules
     * @return injector
     */
    public Injector createInjector(Collection<Module> additionalModules)
    {
        // Add the discovered modules FIRST.  The discovered modules
        // are added, and will subsequently be configured, in module dependency 
        // order which will ensure that any singletons bound in these modules 
        // will be created in the same order as the bind() calls are made.
        // Note that the singleton ordering is only guaranteed for 
        // singleton scope.
        List<Module> localModules = Lists.newArrayList(discoveredModules);
        
        if ( additionalModules != null )
        {
            localModules.addAll(additionalModules);
        }
        
        localModules.addAll(modules);

        // Finally, add the AutoBind module, which will use classpath scanning
        // to creating singleton bindings.  These singletons will be instantiated
        // in an indeterminate order but are guaranteed to occur AFTER singletons
        // bound in any of the discovered modules.
        if ( !ignoreAllClasses )
        {
            Collection<Class<?>>    localIgnoreClasses = Sets.newHashSet(ignoreClasses);
            localModules.add(new InternalAutoBindModule(injector, scanner, localIgnoreClasses));
        }

        return createChildInjector(localModules);
    }

<<<<<<< HEAD
    LifecycleInjector(List<Module> modules, Collection<Class<?>> ignoreClasses, boolean ignoreAllClasses, BootstrapModule bootstrapModule, ClasspathScanner scanner, Collection<String> basePackages, Stage stage, LifecycleInjectorMode mode)
=======
    LifecycleInjector(List<Module> modules, Collection<Class<?>> ignoreClasses, boolean ignoreAllClasses, List<BootstrapModule> bootstrapModules, ClasspathScanner scanner, Collection<String> basePackages, Stage stage, Class<?> rootModule)
>>>>>>> 33e9094a
    {
        this.mode = Preconditions.checkNotNull(mode, "mode cannot be null");
        this.stage = Preconditions.checkNotNull(stage, "stage cannot be null");
        this.ignoreAllClasses = ignoreAllClasses;
        this.ignoreClasses = ImmutableList.copyOf(ignoreClasses);
        this.modules = ImmutableList.copyOf(modules);
        this.scanner = (scanner != null) ? scanner : createStandardClasspathScanner(basePackages);
        
<<<<<<< HEAD
=======
        InternalModuleDependencyModule moduleDepdencyModule = new InternalModuleDependencyModule();
>>>>>>> 33e9094a
        AtomicReference<LifecycleManager> lifecycleManagerRef = new AtomicReference<LifecycleManager>();
        InternalBootstrapModule internalBootstrapModule = new InternalBootstrapModule(this.scanner, bootstrapModule);
        injector = Guice.createInjector
<<<<<<< HEAD
        (stage, internalBootstrapModule,
            new InternalLifecycleModule(lifecycleManagerRef)
=======
        (
            stage,
            new InternalBootstrapModule(this.scanner, bootstrapModules),
            new InternalLifecycleModule(lifecycleManagerRef),
            moduleDepdencyModule
>>>>>>> 33e9094a
        );
        if (rootModule != null)
            injector.getInstance(rootModule);
        this.discoveredModules.addAll(moduleDepdencyModule.getModules());
        lifecycleManager = injector.getInstance(LifecycleManager.class);
        lifecycleManagerRef.set(lifecycleManager);
        bootstrapBinder = internalBootstrapModule.getBootstrapBinder();
    }

    private Injector createSimulatedChildInjector(Collection<Module> modules)
    {
        AbstractModule parentObjects = new AbstractModule()
        {
            @Override
            protected void configure()
            {
                for ( Key key : bootstrapBinder.getBoundKeys() )
                {
                    Provider instance = injector.getProvider(key);
                    //noinspection unchecked
                    bind(key).toProvider(instance);
                }
                for ( Class clazz : bootstrapBinder.getBoundClasses() )
                {
                    Provider instance = injector.getProvider(clazz);
                    //noinspection unchecked
                    bind(clazz).toProvider(instance);
                }
                bindScope(LazySingleton.class, LazySingletonScope.get());
                bindScope(FineGrainedLazySingleton.class, FineGrainedLazySingletonScope.get());
                bind(LifecycleManager.class).toInstance(lifecycleManager);
            }
        };

        AtomicReference<LifecycleManager> lifecycleManagerAtomicReference = new AtomicReference<LifecycleManager>(lifecycleManager);
        InternalLifecycleModule internalLifecycleModule = new InternalLifecycleModule(lifecycleManagerAtomicReference);

        List<Module> localModules = Lists.newArrayList(modules);
        localModules.add(parentObjects);
        localModules.add(internalLifecycleModule);
        return Guice.createInjector(stage, localModules);
    }
}<|MERGE_RESOLUTION|>--- conflicted
+++ resolved
@@ -69,13 +69,10 @@
     private final boolean ignoreAllClasses;
     private final LifecycleManager lifecycleManager;
     private final Injector injector;
-<<<<<<< HEAD
     private final BootstrapBinder bootstrapBinder;
     private final Stage stage;
     private final LifecycleInjectorMode mode;
-=======
     private final List<Module> discoveredModules = Lists.newArrayList();
->>>>>>> 33e9094a
 
     /**
      * Create a new LifecycleInjector builder
@@ -151,6 +148,7 @@
      */
     public Injector createChildInjector(Collection<Module> modules)
     {
+        //noinspection deprecation
         if ( mode == LifecycleInjectorMode.REAL_CHILD_INJECTORS )
         {
             return injector.createChildInjector(modules);
@@ -215,11 +213,7 @@
         return createChildInjector(localModules);
     }
 
-<<<<<<< HEAD
-    LifecycleInjector(List<Module> modules, Collection<Class<?>> ignoreClasses, boolean ignoreAllClasses, BootstrapModule bootstrapModule, ClasspathScanner scanner, Collection<String> basePackages, Stage stage, LifecycleInjectorMode mode)
-=======
-    LifecycleInjector(List<Module> modules, Collection<Class<?>> ignoreClasses, boolean ignoreAllClasses, List<BootstrapModule> bootstrapModules, ClasspathScanner scanner, Collection<String> basePackages, Stage stage, Class<?> rootModule)
->>>>>>> 33e9094a
+    LifecycleInjector(List<Module> modules, Collection<Class<?>> ignoreClasses, boolean ignoreAllClasses, List<BootstrapModule> bootstrapModules, ClasspathScanner scanner, Collection<String> basePackages, Stage stage, LifecycleInjectorMode mode, Class<?> rootModule)
     {
         this.mode = Preconditions.checkNotNull(mode, "mode cannot be null");
         this.stage = Preconditions.checkNotNull(stage, "stage cannot be null");
@@ -228,23 +222,15 @@
         this.modules = ImmutableList.copyOf(modules);
         this.scanner = (scanner != null) ? scanner : createStandardClasspathScanner(basePackages);
         
-<<<<<<< HEAD
-=======
         InternalModuleDependencyModule moduleDepdencyModule = new InternalModuleDependencyModule();
->>>>>>> 33e9094a
         AtomicReference<LifecycleManager> lifecycleManagerRef = new AtomicReference<LifecycleManager>();
-        InternalBootstrapModule internalBootstrapModule = new InternalBootstrapModule(this.scanner, bootstrapModule);
+        InternalBootstrapModule internalBootstrapModule = new InternalBootstrapModule(this.scanner, bootstrapModules);
         injector = Guice.createInjector
-<<<<<<< HEAD
-        (stage, internalBootstrapModule,
-            new InternalLifecycleModule(lifecycleManagerRef)
-=======
         (
             stage,
-            new InternalBootstrapModule(this.scanner, bootstrapModules),
+            internalBootstrapModule,
             new InternalLifecycleModule(lifecycleManagerRef),
             moduleDepdencyModule
->>>>>>> 33e9094a
         );
         if (rootModule != null)
             injector.getInstance(rootModule);
