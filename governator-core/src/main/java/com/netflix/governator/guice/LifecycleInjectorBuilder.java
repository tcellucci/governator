--- conflicted
+++ resolved
@@ -1,5 +1,5 @@
 /*
- * Copyright 2013, 2014 Netflix, Inc.
+ * Copyright 2013 Netflix, Inc.
  *
  *    Licensed under the Apache License, Version 2.0 (the "License");
  *    you may not use this file except in compliance with the License.
@@ -135,13 +135,8 @@
      * @param modules root application modules
      * @return this
      */
-<<<<<<< HEAD
-    public LifecycleInjectorBuilder withModuleClasses(Class<? extends Module> ... modules);
-
-=======
     public LifecycleInjectorBuilder withModuleClasses(Class<?> ... modules);
-    
->>>>>>> c0f05cf8
+
     /**
      * Specify a set of module classes from which a set of additional modules may be derived
      * using module dependencies. Module dependencies are specified
@@ -163,15 +158,8 @@
      * @param modules root application modules
      * @return this
      */
-<<<<<<< HEAD
-    public LifecycleInjectorBuilder withAdditionalModuleClasses(Class<? extends Module> ... modules);
-
-
-=======
     public LifecycleInjectorBuilder withAdditionalModuleClasses(Class<?> ... modules);
-    
-    
->>>>>>> c0f05cf8
+
     /**
      * Specify specific {@link AutoBindSingleton} classes that should NOT be bound in the main
      * binding phase
@@ -233,20 +221,20 @@
     /**
      * Just before creating the injector all the modules will run through the transformer.
      * Transformers will be executed in the order in which withModuleTransformer
-     * is called.  Note that once the first filter is called subsequent calls will only be 
+     * is called.  Note that once the first filter is called subsequent calls will only be
      * given the previous set of filtered modules.
-     * 
+     *
      * @param transformer
      * @return this
      */
     public LifecycleInjectorBuilder withModuleTransformer(ModuleTransformer transformer);
-    
+
     /**
      * Just before creating the injector all the modules will run through the filter.
      * Transformers will be executed in the order in which withModuleTransformer
-     * is called.  Note that once the first filter is called subsequent calls will only be 
+     * is called.  Note that once the first filter is called subsequent calls will only be
      * given the previous set of filtered modules.
-     * 
+     *
      * @param transformer
      * @return this
      */
@@ -255,9 +243,9 @@
     /**
      * Just before creating the injector all the modules will run through the filter.
      * Transformers will be executed in the order in which withModuleTransformer
-     * is called.  Note that once the first filter is called subsequent calls will only be 
+     * is called.  Note that once the first filter is called subsequent calls will only be
      * given the previous set of filtered modules.
-     * 
+     *
      * @param transformer
      * @return this
      */
@@ -270,7 +258,7 @@
      * @return
      */
     public LifecycleInjectorBuilder withPostInjectorAction(PostInjectorAction action);
-    
+
     /**
      * Actions to perform after the injector is created.  Note that post injection actions
      * are performed in the same order as calls to withPostInjectorAction
